# rust-ftp

FTP client for Rust

[![Number of Crate Downloads](https://img.shields.io/crates/d/ftp.svg)](https://crates.io/crates/ftp)
[![Crate Version](https://img.shields.io/crates/v/ftp.svg)](https://crates.io/crates/ftp)
[![Crate License](https://img.shields.io/crates/l/ftp.svg)](https://crates.io/crates/ftp)
[![Build Status](https://travis-ci.org/mattnenterprise/rust-ftp.svg)](https://travis-ci.org/mattnenterprise/rust-ftp)
[![Coverage Status](https://coveralls.io/repos/github/mattnenterprise/rust-ftp/badge.svg?branch=master)](https://coveralls.io/github/mattnenterprise/rust-ftp?branch=master)

[Documentation](https://docs.rs/ftp/)

<<<<<<< HEAD
## Project Status

This project is currently not maintained by its owner. [View original Project](https://github.com/mattnenterprise/rust-ftp).
I decided to update the library to be compatible with latest versions of Rust and I've pushed a merge request of my changes, hoping they will be committed.

In the meantime, if you need to work with this library (as I had to for [TermSCP](https://github.com/ChristianVisintin/TermSCP)), you can use this workaround as reported in the official Rust documentation: [Overriding Dependencies](https://doc.rust-lang.org/cargo/reference/overriding-dependencies.html).

In your `Cargo.toml`:

```toml
# ...
[dependencies]
# ...
ftp = { version = "3.0.1", features = ["secure"] }
# ...
[patch.crates-io]
ftp = { git = "https://github.com/ChristianVisintin/rust-ftp" }
```

If I'll have enough time and the maintainer won't update the project, I might even decide to become the maintainer of this library and to publish it under another name
=======
---

- [rust-ftp](#rust-ftp)
  - [Installation](#installation)
  - [Usage](#usage)
  - [License](#license)
    - [Contribution](#contribution)
  - [Development environment](#development-environment)
>>>>>>> 20d476ed

## Installation

FTPS support is achieved through [rust-native-tls](https://github.com/sfackler/rust-native-tls) and is disabled by default. To enable it `secure` should be activated in `Cargo.toml`.

```toml
[dependencies]
ftp = { version = "<version>", features = ["secure"] }
```

## Usage

```rust
extern crate ftp;

use std::str;
use std::io::Cursor;
use ftp::FtpStream;

fn main() {
    // Create a connection to an FTP server and authenticate to it.
    let mut ftp_stream = FtpStream::connect("127.0.0.1:21").unwrap();
    let _ = ftp_stream.login("username", "password").unwrap();

    // Get the current directory that the client will be reading from and writing to.
    println!("Current directory: {}", ftp_stream.pwd().unwrap());

    // Change into a new directory, relative to the one we are currently in.
    let _ = ftp_stream.cwd("test_data").unwrap();

    // Retrieve (GET) a file from the FTP server in the current working directory.
    let remote_file = ftp_stream.simple_retr("ftpext-charter.txt").unwrap();
    println!("Read file with contents\n{}\n", str::from_utf8(&remote_file.into_inner()).unwrap());

    // Store (PUT) a file from the client to the current working directory of the server.
    let mut reader = Cursor::new("Hello from the Rust \"ftp\" crate!".as_bytes());
    let _ = ftp_stream.put("greeting.txt", &mut reader);
    println!("Successfully wrote greeting.txt");

    // Terminate the connection to the server.
    let _ = ftp_stream.quit();
}

```

## License

Licensed under either of

- Apache License, Version 2.0, ([LICENSE-APACHE](LICENSE-APACHE) or <http://www.apache.org/licenses/LICENSE-2.0>)
- MIT license ([LICENSE-MIT](LICENSE-MIT) or <http://opensource.org/licenses/MIT>)

at your option.

### Contribution

Unless you explicitly state otherwise, any contribution intentionally
submitted for inclusion in the work by you, as defined in the Apache-2.0
license, shall be dual licensed as above, without any additional terms or
conditions.

## Development environment

All you need to develop rust-ftp and run the tests is Rust and Docker.
The `tests` folder contains a `Dockerfile` that installs and configures
the vsftpd server.

To create the Docker image:

```bash
docker build -t ftp-server tests
```

To start the FTP server that is tested against:

```bash
tests/ftp-server.sh
```

This script runs the `ftp-server` image in detached mode and starts the `vsftpd` daemon. It binds ports 21 (FTP) as well as the range 65000-65010 for passive connections.

Once you have an instance running, to run tests type:

```bash
cargo test
```

The following commands can be useful:

```bash
# List running containers of ftp-server image
# (to include stopped containers use -a option)
docker ps --filter ancestor=ftp-server

# To stop and remove a container
docker stop container_name
docker rm container_name

# To remove the image
docker rmi ftp-server
```<|MERGE_RESOLUTION|>--- conflicted
+++ resolved
@@ -10,7 +10,6 @@
 
 [Documentation](https://docs.rs/ftp/)
 
-<<<<<<< HEAD
 ## Project Status
 
 This project is currently not maintained by its owner. [View original Project](https://github.com/mattnenterprise/rust-ftp).
@@ -24,23 +23,21 @@
 # ...
 [dependencies]
 # ...
-ftp = { version = "3.0.1", features = ["secure"] }
+ftp = { git = "https://github.com/ChristianVisintin/rust-ftp", features = ["secure"] }
 # ...
-[patch.crates-io]
-ftp = { git = "https://github.com/ChristianVisintin/rust-ftp" }
 ```
 
 If I'll have enough time and the maintainer won't update the project, I might even decide to become the maintainer of this library and to publish it under another name
-=======
+
 ---
 
 - [rust-ftp](#rust-ftp)
+  - [Project Status](#project-status)
   - [Installation](#installation)
   - [Usage](#usage)
   - [License](#license)
     - [Contribution](#contribution)
   - [Development environment](#development-environment)
->>>>>>> 20d476ed
 
 ## Installation
 
